# 3D houses from LiDAR data

In this project, the goal is to 

## About the data
<<<<<<< HEAD
The data that is used is sourced from the second edition of the “_Digitaal Hoogtemodel Vlaanderen_” ([DHMV II](https://overheid.vlaanderen.be/informatie-vlaanderen/producten-diensten/digitaal-hoogtemodel-dhmv)) from AGIV. 
It consists of 

### DSM, DTM and CHM
=======
The data that is used is sourced from 

* **Versnijdingen**: https://download.vlaanderen.be/Producten/Detail?id=111&title=Kaartbladversnijdingen_NGI_klassieke_reeks#
  [[https://download.vlaanderen.be/Producten/getImage/4421/
>>>>>>> 1705158b

## Technical details
### Retrieving the address
In order to go further, we first need to connect a coordinate to a given address.
For Flanders, there are two public APIs that provide this service: [api.basisregisters.vlaanderen.be](https://docs.basisregisters.vlaanderen.be/docs/api-documentation.html#tag/api-documentation.html) and [loc.geopunt.be/location](https://loc.geopunt.be/).
Because the former returns more detailed results about the address, which include surrounding polygons for the building, I chose that one. 
However, the Geopunt API handles arbitrary lookup strings like “_Street name 11 City_”, so I added a function so that the user can add an address starting from a search string, using this API.

All the address-related code is in the class `Address`. 
On initialization the user specifies the address 

### Preparing the LiDAR data
### Creating a 3D plot
## How to use<|MERGE_RESOLUTION|>--- conflicted
+++ resolved
@@ -3,17 +3,14 @@
 In this project, the goal is to 
 
 ## About the data
-<<<<<<< HEAD
 The data that is used is sourced from the second edition of the “_Digitaal Hoogtemodel Vlaanderen_” ([DHMV II](https://overheid.vlaanderen.be/informatie-vlaanderen/producten-diensten/digitaal-hoogtemodel-dhmv)) from AGIV. 
 It consists of 
 
 ### DSM, DTM and CHM
-=======
 The data that is used is sourced from 
 
 * **Versnijdingen**: https://download.vlaanderen.be/Producten/Detail?id=111&title=Kaartbladversnijdingen_NGI_klassieke_reeks#
   [[https://download.vlaanderen.be/Producten/getImage/4421/
->>>>>>> 1705158b
 
 ## Technical details
 ### Retrieving the address
